import logging

import numpy as np
import pytest
from sklearn.linear_model import LinearRegression

from tests.conftest import check_total_value, check_values
from valuation.shapley import combinatorial_exact_shapley, permutation_exact_shapley
from valuation.utils import GroupedDataset, MemcachedConfig, Utility

log = logging.getLogger(__name__)

# noinspection PyTestParametrized
@pytest.mark.parametrize(
    "num_samples, fun, rtol, total_atol",
    [
        (12, combinatorial_exact_shapley, 0.01, 1e-5),
        (6, permutation_exact_shapley, 0.01, 1e-5),
    ],
)
def test_analytic_exact_shapley(analytic_shapley, fun, rtol, total_atol):
    """Compares the combinatorial exact shapley and permutation exact shapley with
    the analytic_shapley calculation for a dummy model.
    """
    u, exact_values = analytic_shapley
    values_p = fun(u, progress=False)
    check_total_value(u, values_p, atol=total_atol)
    check_values(values_p, exact_values, rtol=rtol)


@pytest.mark.parametrize(
    "a, b, num_points, seed, score_type",
    [
        (2, 0, 20, None, "r2"),
        (2, 1, 20, None, "r2"),
        (2, 1, 20, None, "neg_median_absolute_error"),
        (2, 1, 20, None, "explained_variance"),
    ],
)
def test_linear(
    linear_dataset, memcache_client_config, score_type, rtol=0.01, total_atol=1e-5
):
    linear_utility = Utility(
        LinearRegression(),
        data=linear_dataset,
        scoring=score_type,
        cache_options=MemcachedConfig(client_config=memcache_client_config),
    )

    values_combinatorial = combinatorial_exact_shapley(linear_utility, progress=False)
    check_total_value(linear_utility, values_combinatorial, atol=total_atol)

    values_permutation = permutation_exact_shapley(linear_utility, progress=False)
    check_total_value(linear_utility, values_permutation, atol=total_atol)

    check_values(values_combinatorial, values_permutation, rtol=rtol)


@pytest.mark.parametrize(
<<<<<<< HEAD
    "a, b, num_points, seed, score_type",
=======
    "a, b, num_points, num_groups, score_type",
    [
        (2, 0, 50, 3, "r2"),
        (2, 1, 100, 5, "r2"),
        (2, 1, 100, 5, "explained_variance"),
    ],
)
def test_grouped_linear(
    linear_dataset,
    num_groups,
    memcache_client_config,
    score_type,
    rtol=0.01,
    total_atol=1e-5,
):
    # assign groups recursively
    data_groups = np.random.randint(0, num_groups, len(linear_dataset))

    grouped_linear_dataset = GroupedDataset.from_dataset(linear_dataset, data_groups)
    grouped_linear_utility = Utility(
        LinearRegression(),
        data=grouped_linear_dataset,
        scoring=score_type,
        cache_options=MemcachedConfig(client_config=memcache_client_config),
    )
    values_combinatorial = combinatorial_exact_shapley(
        grouped_linear_utility, progress=False
    )
    check_total_value(grouped_linear_utility, values_combinatorial, atol=total_atol)

    values_permutation = permutation_exact_shapley(
        grouped_linear_utility, progress=False
    )
    check_total_value(grouped_linear_utility, values_permutation, atol=total_atol)

    check_values(values_combinatorial, values_permutation, rtol=rtol)


@pytest.mark.parametrize(
    "a, b, num_points, score_type",
>>>>>>> 53be0a54
    [
        (2, 1, 20, None, "explained_variance"),
        (2, 0, 20, None, "r2"),
        (2, 1, 20, None, "neg_median_absolute_error"),
        (2, 1, 20, None, "r2"),
    ],
)
def test_linear_with_outlier(
    linear_dataset, memcache_client_config, score_type, total_atol=1e-5
):
    outlier_idx = np.random.randint(len(linear_dataset.y_train))
    linear_dataset.y_train[outlier_idx] -= 100
    linear_utility = Utility(
        LinearRegression(),
        data=linear_dataset,
        scoring=score_type,
        cache_options=MemcachedConfig(client_config=memcache_client_config),
    )
    shapley_values = permutation_exact_shapley(linear_utility, progress=False)
    log.info(f"Shapley values: {shapley_values}")
    check_total_value(linear_utility, shapley_values, atol=total_atol)

    assert int(list(shapley_values.keys())[0]) == outlier_idx


@pytest.mark.parametrize(
    "coefficients, score_type",
    [
        (np.random.randint(-3, 3, size=3), "r2"),
        (np.random.randint(-3, 3, size=5), "neg_median_absolute_error"),
        (np.random.randint(-3, 3, size=7), "explained_variance"),
    ],
)
def test_polynomial(
    polynomial_dataset,
    polynomial_pipeline,
    memcache_client_config,
    score_type,
    rtol=0.01,
    total_atol=1e-5,
):
    dataset, _ = polynomial_dataset
    poly_utility = Utility(
        polynomial_pipeline,
        dataset,
        scoring=score_type,
        cache_options=MemcachedConfig(client_config=memcache_client_config),
    )

    values_combinatorial = combinatorial_exact_shapley(poly_utility, progress=False)
    check_total_value(poly_utility, values_combinatorial, atol=total_atol)

    values_permutation = permutation_exact_shapley(poly_utility, progress=False)
    check_total_value(poly_utility, values_permutation, atol=total_atol)

    check_values(values_combinatorial, values_permutation, rtol=rtol)


@pytest.mark.parametrize(
    "coefficients, score_type",
    [
        (np.random.randint(-3, 3, size=3), "r2"),
        (np.random.randint(-3, 3, size=3), "neg_median_absolute_error"),
        (np.random.randint(-3, 3, size=3), "explained_variance"),
    ],
)
def test_polynomial_with_outlier(
    polynomial_dataset,
    polynomial_pipeline,
    memcache_client_config,
    score_type,
    total_atol=1e-5,
):
    dataset, _ = polynomial_dataset
    outlier_idx = np.random.randint(len(dataset.y_train))
    dataset.y_train[outlier_idx] *= 100
    poly_utility = Utility(
        polynomial_pipeline,
        dataset,
        scoring=score_type,
        cache_options=MemcachedConfig(client_config=memcache_client_config),
    )

    shapley_values = permutation_exact_shapley(poly_utility, progress=False)
    log.info(f"Shapley values: {shapley_values}")
    check_total_value(poly_utility, shapley_values, atol=total_atol)

    assert int(list(shapley_values.keys())[0]) == outlier_idx<|MERGE_RESOLUTION|>--- conflicted
+++ resolved
@@ -57,50 +57,7 @@
 
 
 @pytest.mark.parametrize(
-<<<<<<< HEAD
     "a, b, num_points, seed, score_type",
-=======
-    "a, b, num_points, num_groups, score_type",
-    [
-        (2, 0, 50, 3, "r2"),
-        (2, 1, 100, 5, "r2"),
-        (2, 1, 100, 5, "explained_variance"),
-    ],
-)
-def test_grouped_linear(
-    linear_dataset,
-    num_groups,
-    memcache_client_config,
-    score_type,
-    rtol=0.01,
-    total_atol=1e-5,
-):
-    # assign groups recursively
-    data_groups = np.random.randint(0, num_groups, len(linear_dataset))
-
-    grouped_linear_dataset = GroupedDataset.from_dataset(linear_dataset, data_groups)
-    grouped_linear_utility = Utility(
-        LinearRegression(),
-        data=grouped_linear_dataset,
-        scoring=score_type,
-        cache_options=MemcachedConfig(client_config=memcache_client_config),
-    )
-    values_combinatorial = combinatorial_exact_shapley(
-        grouped_linear_utility, progress=False
-    )
-    check_total_value(grouped_linear_utility, values_combinatorial, atol=total_atol)
-
-    values_permutation = permutation_exact_shapley(
-        grouped_linear_utility, progress=False
-    )
-    check_total_value(grouped_linear_utility, values_permutation, atol=total_atol)
-
-    check_values(values_combinatorial, values_permutation, rtol=rtol)
-
-
-@pytest.mark.parametrize(
-    "a, b, num_points, score_type",
->>>>>>> 53be0a54
     [
         (2, 1, 20, None, "explained_variance"),
         (2, 0, 20, None, "r2"),
