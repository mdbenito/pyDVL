from setuptools import find_packages, setup

test_requirements = ["pytest"]

# this function should be put in 'setup.py'
def get_extra_requires(path, add_all=True):
    import re
    from collections import defaultdict

    with open(path) as fp:
        extra_deps = defaultdict(set)
        for k in fp:
            if k.strip() and not k.startswith("#"):
                tags = set()
                if ":" in k:
                    k, v = k.split(":")
                    tags.update(vv.strip() for vv in v.split(","))
                tags.add(re.split("[<=>]", k)[0])
                for t in tags:
                    extra_deps[t].add(k)

        # add tag `all` at the end
        if add_all:
            extra_deps["all"] = set(vv for v in extra_deps.values() for vv in v)

    return extra_deps


setup(
    name="pyDVL",
    package_dir={"": "src"},
    packages=find_packages(where="src"),
    include_package_data=True,
    version="0.1.0-dev1",
    description="The python Data Valuation Library",
    install_requires=[
        line
        for line in open("requirements.txt").readlines()
        if not line.startswith("--")
    ],
    setup_requires=["wheel"],
    tests_require=test_requirements,
<<<<<<< HEAD
    author="appliedAI",
=======
    extras_require=get_extra_requires("requirements-extra.txt"),
    author="Miguel de Benito Delgado <debenito@unternehmertum.de>",
>>>>>>> 0eb8f8b6
)<|MERGE_RESOLUTION|>--- conflicted
+++ resolved
@@ -1,6 +1,7 @@
 from setuptools import find_packages, setup
 
 test_requirements = ["pytest"]
+
 
 # this function should be put in 'setup.py'
 def get_extra_requires(path, add_all=True):
@@ -40,10 +41,6 @@
     ],
     setup_requires=["wheel"],
     tests_require=test_requirements,
-<<<<<<< HEAD
+    extras_require=get_extra_requires("requirements-extra.txt"),
     author="appliedAI",
-=======
-    extras_require=get_extra_requires("requirements-extra.txt"),
-    author="Miguel de Benito Delgado <debenito@unternehmertum.de>",
->>>>>>> 0eb8f8b6
 )