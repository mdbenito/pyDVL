from pathlib import Path

from setuptools import find_packages, setup

# read the contents of README file
repository_root = Path(__file__).parent
long_description = (repository_root / "README.md").read_text()


setup(
    name="pyDVL",
    package_dir={"": "src"},
    packages=find_packages(where="src"),
    include_package_data=True,
<<<<<<< HEAD
    version="0.1.0-dev29",
    description="The Python Data Valuation Library",
=======
    version="0.1.0-dev30",
    description="The python Data Valuation Library",
>>>>>>> 3ef9e6b7
    install_requires=[
        line
        for line in open("requirements.txt").readlines()
        if not line.startswith("--")
    ],
    setup_requires=["wheel"],
    tests_require=["pytest"],
    extras_require={
        "influence": ["torch"],
    },
    author="appliedAI Initiative GmbH",
    long_description=long_description,
    long_description_content_type="text/markdown",
    license_files=("LICENSE", "COPYING.LESSER"),
    classifiers=[
        "Development Status :: 4 - Beta",
        "Intended Audience :: Science/Research",
        "Topic :: Scientific/Engineering :: Artificial Intelligence",
        "Programming Language :: Python :: 3.8",
        "Typing :: Typed",
        "Operating System :: MacOS :: MacOS X",
        "Operating System :: Microsoft :: Windows",
        "Operating System :: POSIX",
        "License :: OSI Approved :: GNU Lesser General Public License v3 (LGPLv3)",
    ],
)<|MERGE_RESOLUTION|>--- conflicted
+++ resolved
@@ -12,13 +12,8 @@
     package_dir={"": "src"},
     packages=find_packages(where="src"),
     include_package_data=True,
-<<<<<<< HEAD
-    version="0.1.0-dev29",
+    version="0.1.0-dev30",
     description="The Python Data Valuation Library",
-=======
-    version="0.1.0-dev30",
-    description="The python Data Valuation Library",
->>>>>>> 3ef9e6b7
     install_requires=[
         line
         for line in open("requirements.txt").readlines()
