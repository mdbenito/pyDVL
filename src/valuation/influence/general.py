"""
Contains parallelized influence calculation functions for general models.
"""

__all__ = ["influences"]

from enum import Enum
from typing import Any, Callable, Dict, Optional

import numpy as np
import torch
import torch.nn as nn

from valuation.influence.cg import (
    batched_preconditioned_conjugate_gradient,
    hvp_to_inv_diag_conditioner,
)
from valuation.influence.frameworks import TorchTwiceDifferentiable
from valuation.influence.types import (
    MatrixVectorProductInversionAlgorithm,
    TwiceDifferentiable,
)
from valuation.utils import Dataset


class InfluenceType(str, Enum):
    """
    Different influence types.
    """

    Up = "up"
    Perturbation = "perturbation"


class InversionMethod(str, Enum):
    """
    Different inversion methods types.
    """

    Direct = "direct"
    Cg = "cg"


def calculate_influence_factors(
    model: TwiceDifferentiable,
    x_train: np.ndarray,
    y_train: np.ndarray,
    x_test: np.ndarray,
    y_test: np.ndarray,
    inversion_func: MatrixVectorProductInversionAlgorithm,
<<<<<<< HEAD
=======
    train_indices: Optional[np.ndarray] = None,
    test_indices: Optional[np.ndarray] = None,
>>>>>>> 09068700
    progress: bool = False,
) -> np.ndarray:
    """
    Calculates the influence factors. For more info, see https://arxiv.org/pdf/1703.04730.pdf, paragraph 3.

    :param model: A model which has to implement the TwiceDifferentiable interface.
    :param data: a dataset
    :param train_indices: which train indices to calculate the influence factors of
    :param test_indices: which test indices to use to calculate the influence factors
    :param inversion_func: function to use to invert the the product of hvp (hessian vector product) and the gradient
        of the loss (s_test in the paper).
    :returns: A np.ndarray of size (N, D) containing the influence factors for each dimension (D) and test sample (N).
    """

    hvp = lambda v, **kwargs: model.mvp(
        x_train, y_train, v, progress=progress, **kwargs
    )
    test_grads = model.grad(x_test, y_test, progress=progress)
    return -1 * inversion_func(hvp, test_grads)


def _calculate_influences_up(
    model: TwiceDifferentiable,
    x_train: np.ndarray,
    y_train: np.ndarray,
    influence_factors: np.ndarray,
<<<<<<< HEAD
=======
    train_indices: Optional[np.ndarray] = None,
>>>>>>> 09068700
) -> np.ndarray:
    """
    Calculates the influence from the influence factors and the scores of the training points.
    Uses the upweighting method, as described in section 2.1 of https://arxiv.org/pdf/1703.04730.pdf

    :param model: A model which has to implement the TwiceDifferentiable interface.
    :param data: a dataset
    :param train_indices: which train indices to calculate the influence factors of
    :param influence_factors: np.ndarray containing influence factors
    :returns: A np.ndarray of size [NxM], where N is number of test points and M number of train points.
    """
    train_grads = model.grad(x_train, y_train)
    return np.einsum("ta,va->tv", influence_factors, train_grads)  # type: ignore


def _calculate_influences_pert(
    model: TwiceDifferentiable,
    x_train: np.ndarray,
    y_train: np.ndarray,
    influence_factors: np.ndarray,
<<<<<<< HEAD
=======
    train_indices: Optional[np.ndarray] = None,
>>>>>>> 09068700
) -> np.ndarray:
    """
    Calculates the influence from the influence factors and the scores of the training points.
    Uses the perturbation method, as described in section 2.2 of https://arxiv.org/pdf/1703.04730.pdf

    :param model: A model which has to implement the TwiceDifferentiable interface.
    :param data: a dataset
    :param train_indices: which train indices to calculate the influence factors of
    :param influence_factors: np.ndarray containing influence factors
    :returns: A np.ndarray of size [NxM], where N is number of test points and M number of train points.
    """
    all_pert_influences = []
    for i in np.arange(len(x_train)):
        perturbation_influences = model.mvp(
            x_train[i],
            y_train[i],
            influence_factors,
            second_x=True,
        )
        all_pert_influences.append(perturbation_influences)

    return np.stack(all_pert_influences, axis=1)


influence_type_function_dict = {
    "up": _calculate_influences_up,
    "perturbation": _calculate_influences_pert,
}


def influences(
    model: nn.Module,
<<<<<<< HEAD
    loss: Callable[[torch.Tensor, torch.Tensor, Any], torch.Tensor],
    x_train: np.ndarray,
    y_train: np.ndarray,
    x_test: np.ndarray,
    y_test: np.ndarray,
    progress: bool = False,
    influence_type: str = "up",
    inversion_method: str = "direct",
    inversion_method_kwargs: Dict = {},
=======
    loss: Callable[[torch.Tensor, torch.Tensor], torch.Tensor],
    data: Dataset,
    progress: bool = False,
    inversion_method: InversionMethod = InversionMethod.Direct,
    influence_type: InfluenceType = InfluenceType.Up,
    train_points_idxs: Optional[np.ndarray] = None,
>>>>>>> 09068700
) -> np.ndarray:
    """
    Calculates the influence of the training points j on the test points i, with matrix I_(ij). It does so by
    calculating the influence factors for all test points, with respect to the training points. Subsequently,
    all influence get calculated over the complete train set.

    :param model: A supervised model from a supported framework. Currently, only pytorch nn.Module is supported.
    :param data: a dataset

    :param progress: whether to display progress bars.
    :param inversion_method: Set the inversion method to a specific one, can be 'direct' for direct inversion
        (and explicit construction of the Hessian) or 'cg' for conjugate gradient.
    :param influence_type: Which algorithm to use to calculate influences.
        Currently supported options: 'up' or 'perturbation'
    :returns: A np.ndarray specifying the influences. Shape is [NxM], where N is number of test points and
        M number of train points.
    """
    differentiable_model = TorchTwiceDifferentiable(model, loss)
    n_params = differentiable_model.num_params()
    dict_fact_algos: Dict[Optional[str], MatrixVectorProductInversionAlgorithm] = {
        "direct": lambda hvp, x: np.linalg.solve(hvp(np.eye(n_params)), x.T).T,  # type: ignore
        "cg": lambda hvp, x: batched_preconditioned_conjugate_gradient(  # type: ignore
            hvp,
            x,
            M=hvp_to_inv_diag_conditioner(hvp, d=x.shape[1]),
            **inversion_method_kwargs
        )[0],
    }

    influence_factors = calculate_influence_factors(
        differentiable_model,
        x_train,
        y_train,
        x_test,
        y_test,
        dict_fact_algos[inversion_method],
        progress=progress,
    )
    influence_function = influence_type_function_dict[influence_type]

    return -1 * influence_function(
        differentiable_model, x_train, y_train, influence_factors
    )<|MERGE_RESOLUTION|>--- conflicted
+++ resolved
@@ -48,11 +48,6 @@
     x_test: np.ndarray,
     y_test: np.ndarray,
     inversion_func: MatrixVectorProductInversionAlgorithm,
-<<<<<<< HEAD
-=======
-    train_indices: Optional[np.ndarray] = None,
-    test_indices: Optional[np.ndarray] = None,
->>>>>>> 09068700
     progress: bool = False,
 ) -> np.ndarray:
     """
@@ -79,10 +74,6 @@
     x_train: np.ndarray,
     y_train: np.ndarray,
     influence_factors: np.ndarray,
-<<<<<<< HEAD
-=======
-    train_indices: Optional[np.ndarray] = None,
->>>>>>> 09068700
 ) -> np.ndarray:
     """
     Calculates the influence from the influence factors and the scores of the training points.
@@ -103,10 +94,6 @@
     x_train: np.ndarray,
     y_train: np.ndarray,
     influence_factors: np.ndarray,
-<<<<<<< HEAD
-=======
-    train_indices: Optional[np.ndarray] = None,
->>>>>>> 09068700
 ) -> np.ndarray:
     """
     Calculates the influence from the influence factors and the scores of the training points.
@@ -139,24 +126,15 @@
 
 def influences(
     model: nn.Module,
-<<<<<<< HEAD
     loss: Callable[[torch.Tensor, torch.Tensor, Any], torch.Tensor],
     x_train: np.ndarray,
     y_train: np.ndarray,
     x_test: np.ndarray,
     y_test: np.ndarray,
     progress: bool = False,
-    influence_type: str = "up",
-    inversion_method: str = "direct",
-    inversion_method_kwargs: Dict = {},
-=======
-    loss: Callable[[torch.Tensor, torch.Tensor], torch.Tensor],
-    data: Dataset,
-    progress: bool = False,
     inversion_method: InversionMethod = InversionMethod.Direct,
     influence_type: InfluenceType = InfluenceType.Up,
-    train_points_idxs: Optional[np.ndarray] = None,
->>>>>>> 09068700
+    inversion_method_kwargs: Dict = {},
 ) -> np.ndarray:
     """
     Calculates the influence of the training points j on the test points i, with matrix I_(ij). It does so by
