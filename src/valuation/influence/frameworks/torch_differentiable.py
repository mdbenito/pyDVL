"""
Contains all parts of pyTorch based machine learning model.
"""
<<<<<<< HEAD

__all__ = [
    "TorchTwiceDifferentiable",
]

from typing import Callable, Optional, Union
=======
from typing import Callable, Union
>>>>>>> 459db32d

import numpy as np
import torch
import torch.nn as nn
from torch import autograd
from torch.autograd import Variable

from valuation.influence.types import TwiceDifferentiable
from valuation.utils import maybe_progress

__all__ = [
    "TorchTwiceDifferentiable",
]


def flatten_gradient(grad):
    """
    Simple function to flatten a pyTorch gradient for use in subsequent calculation
    """
    return torch.cat([el.view(-1) for el in grad])


class TorchTwiceDifferentiable(TwiceDifferentiable):
    """
    Calculates second-derivative matrix vector products (Mvp) of a pytorch torch.nn.Module
    """

    def __init__(
        self,
        model: nn.Module,
        loss: Callable[[torch.Tensor, torch.Tensor], torch.Tensor],
    ):
        """
        :param model: A torch.nn.Module representing a (differentiable) function f(x).
        :param loss: Loss function L(f(x), y) maps a prediction and a target to a single value.
        """
        self.model = model
        self.loss = loss

    def num_params(self) -> int:
        """
        Get number of parameters of model f.
        :returns: Number of parameters as integer.
        """
        model_parameters = filter(lambda p: p.requires_grad, self.model.parameters())
        return sum([np.prod(p.size()) for p in model_parameters])

    def split_grad(
        self,
        x: Union[np.ndarray, torch.Tensor],
        y: Union[np.ndarray, torch.Tensor],
        progress: bool = False,
    ) -> np.ndarray:
        """
        Calculates gradient of model parameters wrt each x[i] and y[i] and then
        returns a array of size [N, P] with N number of points (length of x and y) and P
        number of parameters of the model.
        :param x: A np.ndarray [NxD] representing the features x_i.
        :param y: A np.ndarray [NxK] representing the predicted target values y_i.
        :param progress: True, iff progress shall be printed.
        :returns: A np.ndarray [NxP] representing the gradients with respect to all parameters of the model.
        """
        x = torch.as_tensor(x)
        y = torch.as_tensor(y)

        grads = [
            flatten_gradient(
                autograd.grad(
                    self.loss(torch.squeeze(self.model(x[i])), torch.squeeze(y[i])),
                    self.model.parameters(),
                )
            )
            .detach()
            .numpy()
            for i in maybe_progress(range(len(x)), progress)
        ]
        return np.stack(grads, axis=0)

    def grad(
        self,
        x: Union[np.ndarray, torch.Tensor],
        y: Union[np.ndarray, torch.Tensor],
    ) -> np.ndarray:
        """
        Calculates gradient of model parameters wrt x and y.
        :param x: A np.ndarray [NxD] representing the features x_i.
        :param y: A np.ndarray [NxK] representing the predicted target values y_i.
        :param progress: True, iff progress shall be printed.
        :returns: A tuple where 
            - first element is a np.ndarray [P] with the gradients of the model.
            - second element is the input to the model as a grad parameters. \
                This can be used for further differentiation.
        """
        x = torch.as_tensor(x).requires_grad_(True)
        y = torch.as_tensor(y)

        loss_value = self.loss(torch.squeeze(self.model(x)), torch.squeeze(y))
        grad_f = torch.autograd.grad(
            loss_value, self.model.parameters(), create_graph=True
        )
        return flatten_gradient(grad_f), x

    def mvp(
        self,
        grad_xy: Union[np.ndarray, torch.Tensor],
        v: Union[np.ndarray, torch.Tensor],
        progress: bool = False,
        backprop_on: Optional[torch.Tensor] = None,
    ) -> np.ndarray:
        """
        Calculates second order derivative of the model along directions v.
        This second order derivative can be on the model parameters or on another input parameter, 
        selected via the backprop_on argument.

        :param grad_xy: an array [P] holding the gradients of the model parameters wrt input x and labels y, \
            where P is the number of parameters of the model. It is typically obtained through self.grad.
        :param v: A np.ndarray [DxP] which multiplies the Hessian, where D is the number of directions.
        :param progress: True, iff progress shall be printed.
        :param backprop_on: tensor used in the second backpropagation (the first one is along x and y as defined \
            via grad_xy). If None, the model parameters are used.
        :returns: A np.ndarray representing the implicit matrix vector product of the model along the given directions.\
            Output shape is [DxP] if backprop_on is None, otherwise [DxM], with M the number of elements of backprop_on.
        """
        v = torch.as_tensor(v)

        z = (grad_xy * Variable(v)).sum(dim=1)
        all_flattened_grads = [
            flatten_gradient(
                autograd.grad(
                    z[i],
                    self.model.parameters() if backprop_on is None else backprop_on,
                    retain_graph=True,
                )
            )
            for i in maybe_progress(range(len(z)), progress)
        ]
        hvp = torch.stack([grad.contiguous().view(-1) for grad in all_flattened_grads])
        return hvp.detach().numpy()  # type: ignore<|MERGE_RESOLUTION|>--- conflicted
+++ resolved
@@ -1,16 +1,12 @@
 """
 Contains all parts of pyTorch based machine learning model.
 """
-<<<<<<< HEAD
 
 __all__ = [
     "TorchTwiceDifferentiable",
 ]
 
 from typing import Callable, Optional, Union
-=======
-from typing import Callable, Union
->>>>>>> 459db32d
 
 import numpy as np
 import torch
