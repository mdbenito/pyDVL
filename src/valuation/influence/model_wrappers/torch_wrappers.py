"""
Contains all models used in test and demonstration. Note that they could be written as one module, but for clarity all
 three are defined explicitly.
"""
<<<<<<< HEAD
=======
import logging
>>>>>>> 1bf0285f
from abc import ABC
from typing import Any, Callable, List, Optional, Tuple, Union

import numpy as np
import torch
import torch.nn as nn
from torch.nn import Softmax, Tanh
from torch.optim import Optimizer
from torch.optim.lr_scheduler import _LRScheduler
from torch.utils.data import DataLoader, Dataset

__all__ = [
    "TorchLinearRegression",
    "TorchBinaryLogisticRegression",
    "TorchNeuralNetwork",
]

logger = logging.getLogger(__name__)

__all__ = [
    "TorchLinearRegression",
    "TorchBinaryLogisticRegression",
    "TorchNeuralNetwork",
]


class InternalDataset(Dataset):
    """
    Simple class wrapper for the data loader.
    TODO: remove it once dataset is compatible with data loaders
    """

    def __init__(self, x, y) -> None:
        super().__init__()
        self.x = x
        self.y = y

    def __len__(self):
        return len(self.x)

    def __getitem__(self, idx):
        return self.x[idx], self.y[idx]


class TorchModel(ABC):
    def forward(self, x: torch.Tensor) -> torch.Tensor:
        pass

    def fit(
        self,
        x_train: Union[np.ndarray, torch.tensor],
        y_train: Union[np.ndarray, torch.tensor],
        x_val: Union[np.ndarray, torch.tensor],
        y_val: Union[np.ndarray, torch.tensor],
        loss: Callable[[torch.Tensor, torch.Tensor], torch.Tensor],
        optimizer: Optimizer,
        scheduler: Optional[_LRScheduler] = None,
        num_epochs: int = 1,
        batch_size: int = 64,
    ):
        """
        Wrapper of pytorch fit method. It fits the model to the supplied data.
        It represents a simple machine learning loop, iterating over a number of
        epochs, sampling data with a certain batch size, calculating gradients and updating the parameters through a
        loss function.
        :param x: Matrix of shape [NxD] representing the features x_i.
        :param y: Matrix of shape [NxK] representing the prediction targets y_i.
        :param optimizer: Select either ADAM or ADAM_W.
        :param scheduler: A pytorch scheduler. If None, no scheduler is used.
        :param num_epochs: Number of epochs to repeat training.
        :param batch_size: Batch size to use in training.
        :param tensor_type: accuracy of tensors. Typically 'float' or 'long'
        """
        x_train = torch.as_tensor(x_train).clone()
        y_train = torch.as_tensor(y_train).clone()
        x_val = torch.as_tensor(x_val).clone()
        y_val = torch.as_tensor(y_val).clone()

        dataset = InternalDataset(x_train, y_train)
        dataloader = DataLoader(dataset, batch_size=batch_size)
        train_loss = []
        val_loss = []

        for epoch in range(num_epochs):
            batch_loss = []
            for train_batch in dataloader:
                batch_x, batch_y = train_batch
                pred_y = self.forward(batch_x)
                loss_value = loss(torch.squeeze(pred_y), torch.squeeze(batch_y))
                batch_loss.append(loss_value.item())

                logger.debug(f"Epoch: {epoch} ---> Training loss: {loss_value.item()}")
                loss_value.backward()
                optimizer.step()
                optimizer.zero_grad()

                if scheduler:
                    scheduler.step()
            pred_val = self.forward(x_val)
            val_loss.append(loss(torch.squeeze(pred_val), torch.squeeze(y_val)).item())
            train_loss.append(np.mean(batch_loss))
        return train_loss, val_loss

    def predict(self, x: torch.Tensor) -> np.ndarray:
        """
        Use internal model to deliver prediction in numpy.
        :param x: A np.ndarray [NxD] representing the features x_i.
        :returns: A np.ndarray [NxK] representing the predicted values.
        """
        return self.forward(x).detach().numpy()  # type: ignore

    def score(
        self,
        x: torch.Tensor,
        y: torch.Tensor,
        score: Callable[[torch.Tensor, torch.Tensor, Any], torch.Tensor],
    ) -> float:
        """
        Use internal model to measure how good is prediction through a loss function.
        :param x: A np.ndarray [NxD] representing the features x_i.
        :param y: A np.ndarray [NxK] representing the predicted target values y_i.
        :returns: The aggregated value over all samples N.
        """
        return score(self.forward(x), y).detach().numpy()  # type: ignore


class TorchLinearRegression(nn.Module, TorchModel):
    """
    A simple linear regression model (with bias) f(x)=Ax+b.
    """

    def __init__(
        self, n_input: int, n_output: int, init: Tuple[np.ndarray, np.ndarray] = None
    ):
        """
        :param n_input: input to the model.
        :param n_output: output of the model
        :param init A tuple with two matrices, namely A of shape [K, D] and b of shape [K]. If set to None Xavier
        uniform initialization is used.
        """
        super().__init__()
        self.n_input = n_input
        self.n_output = n_output
        if init is None:
            r = np.sqrt(6 / (n_input + n_output))
            init_A = np.random.uniform(-r, r, size=[n_output, n_input])
            init_b = np.zeros(n_output)
            init = (init_A, init_b)

        self.A = nn.Parameter(
            torch.tensor(init[0], dtype=torch.float64), requires_grad=True
        )
        self.b = nn.Parameter(
            torch.tensor(init[1], dtype=torch.float64), requires_grad=True
        )

    def forward(self, x: torch.Tensor) -> torch.Tensor:
        """
        Calculate A @ x + b using RAM-optimized calculation layout.
        :param x: Tensor [NxD] representing the features x_i.
        :returns A tensor [NxK] representing the outputs y_i.
        """
        return x @ self.A.T + self.b


class TorchBinaryLogisticRegression(nn.Module, TorchModel):
    """
    A simple binary logistic regression model p(y)=sigmoid(dot(a, x) + b).
    """

    def __init__(self, n_input: int, init: Tuple[np.ndarray, np.ndarray] = None):
        """
        :param n_input: Number of feature inputs to the BinaryLogisticRegressionModel.
        :param init A tuple representing the initialization for the weight matrix A and the bias b. If set to None
        sample the values uniformly using the Xavier rule.
        """
        super().__init__()
        self.n_input = n_input
        if init is None:
            init_A = np.random.normal(0, 0.02, size=(1, n_input))
            init_b = np.random.normal(0, 0.02, size=(1))
            init = (init_A, init_b)

        self.A = nn.Parameter(torch.tensor(init[0]), requires_grad=True)
        self.b = nn.Parameter(torch.tensor(init[1]), requires_grad=True)

    def forward(self, x: Union[np.ndarray, torch.Tensor]) -> torch.Tensor:
        """
        Calculate sigmoid(dot(a, x) + b) using RAM-optimized calculation layout.
        :param x: Tensor [NxD] representing the features x_i.
        :returns: A tensor [N] representing the probabilities for p(y_i).
        """
        x = torch.as_tensor(x)
        return torch.sigmoid(x @ self.A.T + self.b)


class TorchNeuralNetwork(nn.Module, TorchModel):
    """
    A simple fully-connected neural network f(x) model defined by y = v_K, v_i = o(A v_(i-1) + b), v_1 = x. It contains
    K layers and K - 2 hidden layers. It holds that K >= 2, because every network contains a input and output.
    """

    def __init__(
        self,
        n_input: int,
        n_output: int,
        n_neurons_per_layer: List[int],
        output_probabilities: bool = True,
        init: List[Tuple[np.ndarray, np.ndarray]] = None,
    ):
        """
        :param n_input: Number of feature in input.
        :param n_output: Output length.
        :param n_neurons_per_layer: Each integer represents the size of a hidden layer. Overall this list has K - 2
        :param output_probabilities: True, if the model should output probabilities. In the case of n_output 2 the
        number of outputs reduce to 1.
        :param init: A list of tuple of np.ndarray representing the internal weights.
        """
        super().__init__()
        self.n_input = n_input
        self.n_output = 1 if output_probabilities and n_output == 2 else n_output

        self.n_hidden_layers = n_neurons_per_layer
        self.output_probabilities = output_probabilities

        all_dimensions = [self.n_input] + self.n_hidden_layers + [self.n_output]
        layers = []
        num_layers = len(all_dimensions) - 1
        for num_layer, (in_features, out_features) in enumerate(
            zip(all_dimensions[:-1], all_dimensions[1:])
        ):
            linear_layer = nn.Linear(
                in_features, out_features, bias=num_layer < len(all_dimensions) - 2
            )

            if init is None:
                torch.nn.init.xavier_uniform_(linear_layer.weight)
                if num_layer < len(all_dimensions) - 2:
                    linear_layer.bias.data.fill_(0.01)

            else:
                A, b = init[num_layer]
                linear_layer.weight.data = A
                if num_layer < len(all_dimensions) - 2:
                    linear_layer.bias.data = b

            layers.append(linear_layer)
            if num_layer < num_layers - 1:
                layers.append(Tanh())
            elif self.output_probabilities:
                layers.append(Softmax(dim=-1))

        self.layers = nn.Sequential(*layers)

    def forward(self, x: torch.Tensor) -> torch.Tensor:
        """
        Perform forward-pass through the network.
        :param x: Tensor input of shape [NxD].
        :returns: Tensor output of shape[NxK].
        """
        return self.layers(x)<|MERGE_RESOLUTION|>--- conflicted
+++ resolved
@@ -2,20 +2,23 @@
 Contains all models used in test and demonstration. Note that they could be written as one module, but for clarity all
  three are defined explicitly.
 """
-<<<<<<< HEAD
-=======
 import logging
->>>>>>> 1bf0285f
 from abc import ABC
 from typing import Any, Callable, List, Optional, Tuple, Union
 
 import numpy as np
-import torch
-import torch.nn as nn
-from torch.nn import Softmax, Tanh
-from torch.optim import Optimizer
-from torch.optim.lr_scheduler import _LRScheduler
-from torch.utils.data import DataLoader, Dataset
+
+try:
+    import torch
+    import torch.nn as nn
+    from torch.nn import Softmax, Tanh
+    from torch.optim import Optimizer
+    from torch.optim.lr_scheduler import _LRScheduler
+    from torch.utils.data import DataLoader, Dataset
+
+    _TORCH_INSTALLED = True
+except ImportError:
+    _TORCH_INSTALLED = False
 
 __all__ = [
     "TorchLinearRegression",
@@ -25,12 +28,6 @@
 
 logger = logging.getLogger(__name__)
 
-__all__ = [
-    "TorchLinearRegression",
-    "TorchBinaryLogisticRegression",
-    "TorchNeuralNetwork",
-]
-
 
 class InternalDataset(Dataset):
     """
@@ -51,6 +48,10 @@
 
 
 class TorchModel(ABC):
+    def __init__(self):
+        if not _TORCH_INSTALLED:
+            raise RuntimeWarning("This function requires PyTorch.")
+
     def forward(self, x: torch.Tensor) -> torch.Tensor:
         pass
 
