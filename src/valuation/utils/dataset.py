--- conflicted
+++ resolved
@@ -358,7 +358,6 @@
 
 
 def load_wine_dataset(train_size, test_size, random_seed=None):
-<<<<<<< HEAD
     """
     Loads the sklearn wine dataset. More info can be found at 
     https://scikit-learn.org/stable/datasets/toy_dataset.html#wine-recognition-dataset
@@ -369,16 +368,12 @@
         input and target values in the form of matrices of shape [NxD] the first and [N] the second. \
         The fourth element is a list containing names of features of the model.
     """
-
-    import torch
-=======
     try:
         import torch
     except ImportError as e:
         raise RuntimeError(
             "PyTorch is required in order to load the Wine Dataset"
         ) from e
->>>>>>> 5ef9efb5
 
     wine_bunch = load_wine(as_frame=True)
     x, x_test, y, y_test = train_test_split(
