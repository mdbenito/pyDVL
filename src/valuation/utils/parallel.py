"""
OUTDATED COMMENT, FIXME: All value functions return a dictionary of
{index: value} and some status / historical information of the algorithm.
This module provides utility functions to run these in parallel and multiple
times, then gather the results for later processing / reporting.
"""
import inspect
import multiprocessing as mp
import os
import queue
from typing import Any, Callable, Collection, Generic, List, Optional, Type, TypeVar

from joblib import Parallel, delayed
from tqdm import tqdm

T = TypeVar("T")
R = TypeVar("R")
Identity = lambda x: x


def available_cpus():
<<<<<<< HEAD
    return os.cpu_count()
=======
    from platform import system

    if system() == "Windows":
        return os.cpu_count()
    return len(os.sched_getaffinity(0))
>>>>>>> 5d12f1f7


class MapReduceJob(Generic[T]):
    """There are probably 77 libraries to do just this"""

    _job_id: int
    _run_id: int

    def __call__(self, data: Collection[T], job_id: int, run_id: int):
        raise NotImplementedError()

    def reduce(self, chunks: List[R]) -> R:
        return chunks

    @staticmethod
    # FIXME: Can't make the type for fun more specific,
    #  see https://github.com/python/mypy/issues/5876
    def from_fun(
        fun: Callable[..., R],
        reducer: Callable[[List[R]], R] = Identity,
        job_id_arg: str = None,
        run_id_arg: str = None,
    ) -> "MapReduceJob":
        """
        :param fun:
        :param reducer: Not actually a reduce() operation but the reduction
            itself. E.g. to join lists of results:

             reducer = lambda x: functools.reduce(operator.add, x, [])

            Or to average returned values:

             reducer = np.mean

        :param job_id_arg: argument name to pass the job id for display
            purposes (e.g. progress bar position). The value passed will be
            job_id + 1 (to allow for a global bar at position=0). Set to None if
            not supported by the function.
        :param run_id_arg: argument name to pass the run id, for display and
            caching purposes. A run id will be passed to fun, and used to
        :return:
        """

        class NewJob(MapReduceJob):
            def __call__(self, data, *args, **kwargs):
                args = dict()

                if (
                    run_id_arg is None
                    and "run_id" not in inspect.signature(fun).parameters.keys()
                ):
                    del kwargs["run_id"]
                elif run_id_arg is not None:
                    kwargs[run_id_arg] = kwargs["run_id"]
                    del kwargs["run_id"]

                if (
                    job_id_arg is None
                    and "job_id" not in inspect.signature(fun).parameters.keys()
                ):
                    del kwargs["job_id"]
                elif job_id_arg is not None:
                    kwargs[job_id_arg] = kwargs["job_id"]
                    del kwargs["job_id"]

                return fun(data, *args, **kwargs)

            def reduce(self, chunks: List[T]) -> T:
                return reducer(chunks)

        return NewJob()


def make_nested_backend(backend: str = "loky"):
    """Creates a joblib backend allowing nested Parallel() calls (which by
    default would use SequentialBackend)

    See https://github.com/joblib/joblib/issues/947
    """

    from importlib import import_module

    m = import_module("joblib._parallel_backends")
    base_name = backend.capitalize() + "Backend"
    base_cls = getattr(m, base_name)

    def get_nested_backend(self):
        backend = type(self)()
        # TODO: check whether this is truly increased in each level of nested
        #  calls to Parallel
        backend.nested_level = -640  # 640 ought to be enough for anybody :D
        return backend, None

    return type(
        "Nested" + base_name, (base_cls,), dict(get_nested_backend=get_nested_backend)
    )


def chunkify(fun, data, njobs: int, run_id: int) -> List:
    # Splits a list of values into chunks for each job
    n = len(data)
    chunk_size = 1 + n // njobs
    arg_values = [data[i : min(i + chunk_size, n)] for i in data[0:n:chunk_size]]
    for j, vv in enumerate(arg_values, start=1):
        yield delayed(fun)(vv, job_id=j, run_id=run_id + 1)


def map_reduce(
    fun: MapReduceJob[T],
    data: Collection[T],
    num_jobs: int = 1,
    num_runs: int = 1,
    backend: str = "loky",
) -> List:
    """Takes an embarrassingly parallel fun and runs ot in num_jobs parallel
    jobs, splitting arg into the same number of chunks, one for each job.

    It repeats the process num_runs times, allocating jobs across runs. E.g.
    if num_jobs = 90 and num_runs=10, each whole execution of fun uses 9 jobs,
    with the data split evenly among them. If num_jobs=2 and num_runs=10, two
    cores are used, five times in succession, and each job receives all data.

    Results are aggregated per run using fun.reduce(), but not across runs.

    :param fun: Create with `MapReduceJob.from_fun(fun, reducer, ...)`
    :param data: values to split across jobs
    :param num_jobs: number of parallel jobs to run. Does not accept -1
    :param num_runs: number of times to run fun on the whole data.

     :param backend: 'loky', 'threading', 'multiprocessing', etc.
    """
    if num_jobs == num_runs == 1:
        job_result = fun(data, job_id=1, run_id=1)
        return [fun.reduce([job_result])]

    if num_jobs <= num_runs:
        ret = Parallel(n_jobs=num_jobs)(
            delayed(fun)(data, job_id=1, run_id=r + 1) for r in range(num_runs)
        )
        # HACK for consistency with fun.reduce()'s expected input format
        ret = [[r] for r in ret]
    else:
        num_jobs_sub = num_jobs // num_runs
        remainder = num_jobs % num_runs
        runs = []
        for run in range(num_runs - remainder):
            if num_jobs_sub > 1:
                job = lambda run_id=run: Parallel(n_jobs=num_jobs_sub)(
                    chunkify(fun, data, num_jobs_sub, run_id)
                )
            else:
                job = lambda run_id=run: [fun(data, job_id=1, run_id=run_id)]
            runs.append(job)

        # Repeat for the remainder of num_jobs/num_runs with one more chunk per
        # job in order to use all cores up to num_jobs
        if remainder > 0:
            num_jobs_sub += 1
            for run in range(num_runs - remainder, num_runs):
                runs.append(
                    lambda run_id=run: Parallel(n_jobs=num_jobs_sub)(
                        chunkify(fun, data, num_jobs_sub, run_id)
                    )
                )

        backend = make_nested_backend(backend)()
        ret = Parallel(n_jobs=num_runs, backend=backend)(delayed(r)() for r in runs)

    for i, r in enumerate(ret):
        ret[i] = fun.reduce(r)

    return ret


class InterruptibleWorker(mp.Process):
    """A simple consumer worker using two queues.

    To use, subclass and implement `_run(self, task) -> result`. See e.g.
    `ShapleyWorker`, then instantiate using `Coordinator` and the methods
     therein.

     TODO: use shared memory to avoid copying data
     FIXME: I don't need both the abort flag and the None task
    """

    def __init__(
        self, worker_id: int, tasks: mp.Queue, results: mp.Queue, abort: mp.Value
    ):
        """
        :param worker_id: mostly for display purposes
        :param tasks: queue of incoming tasks for the Worker. A task of `None`
                      signals that there is no more processing to do and the
                      worker should exit after finishing its current task.
        :param results: queue of outgoing results.
        :param abort: shared flag to signal that the worker must stop in the
                      next iteration of the inner loop
        """
        # Mark as daemon, so we are killed when the parent exits (e.g. Ctrl+C)
        super().__init__(daemon=True)

        self.id = worker_id
        self.tasks = tasks
        self.results = results
        self._abort = abort

    def run(self):
        task = self.tasks.get(timeout=1.0)  # Wait a bit during start-up (yikes)
        while True:
            if task is None:  # Indicates we are done
                self.tasks.put(None)
                break

            result = self._run(task)

            # FIXME: I already have the abort flag. Do I need a stop task as
            #  well?
            # Check whether the None flag was sent during _run().
            # This throws away our last results, but avoids a deadlock (can't
            # join the process if a queue has items)
            try:
                task = self.tasks.get(timeout=0.1)
                if task is not None:
                    self.results.put(result)
            except queue.Empty:
                break

        del self.tasks
        del self.results

    def aborted(self):
        return self._abort.value is True

    def _run(self, task: Any) -> Any:
        raise NotImplementedError("Please reimplement")


class Coordinator:
    """Meh..."""

    def __init__(self, processor: Callable[[Any], None]):
        self.tasks_q = mp.Queue()
        self.results_q = mp.Queue()
        self.abort_flag = mp.Value("b", False)
        self.workers = []
        self.process_result = processor

    def instantiate(self, n: int, cls: Type[InterruptibleWorker], **kwargs):
        if not self.workers:
            self.workers = [
                cls(
                    worker_id=i + 1,
                    tasks=self.tasks_q,
                    results=self.results_q,
                    abort=self.abort_flag,
                    **kwargs,
                )
                for i in range(n)
            ]
        else:
            raise ValueError("Workers already instantiated")

    def put(self, task: Any):
        self.tasks_q.put(task)

    def get_and_process(self, timeout: float = None):
        """"""
        try:
            result = self.results_q.get(timeout=timeout)
            self.process_result(result)
        except queue.Empty as e:
            # TODO: do something here?
            raise e

    def clear_tasks(self):
        # Clear the queue of pending tasks
        try:
            while True:
                self.tasks_q.get_nowait()
        except queue.Empty:
            pass

    def clear_results(self, pbar: Optional[tqdm] = None):
        if pbar:
            pbar.set_description_str("Gathering pending results")
            pbar.total = len(self.workers)
            pbar.reset()
        try:
            while True:
                self.get_and_process(timeout=1.0)
                if pbar:
                    pbar.update()
        except queue.Empty:
            pass

    def start(self):
        for w in self.workers:
            w.start()

    def end(self, pbar: Optional[tqdm] = None):
        self.clear_tasks()
        # Any workers still running won't post their results after the
        # None task has been placed...
        self.tasks_q.put(None)
        self.abort_flag.value = True

        # ... But maybe someone put() some result while we were doing the above
        self.clear_results(pbar)

        # results_q should be empty now
        assert self.results_q.empty(), f"WTF? {self.results_q.qsize()} pending results"
        # HACK: the peeking in workers' run() might empty the queue temporarily
        #  between the peeking and the restoring temporarily, so we allow for
        #  some timeout.
        assert (
            self.tasks_q.get(timeout=0.1) is None
        ), f"WTF? {self.tasks_q.qsize()} pending tasks"

        for w in self.workers:
            w.join()
            w.close()<|MERGE_RESOLUTION|>--- conflicted
+++ resolved
@@ -19,15 +19,11 @@
 
 
 def available_cpus():
-<<<<<<< HEAD
-    return os.cpu_count()
-=======
     from platform import system
 
-    if system() == "Windows":
+    if system() != "Linux":
         return os.cpu_count()
     return len(os.sched_getaffinity(0))
->>>>>>> 5d12f1f7
 
 
 class MapReduceJob(Generic[T]):
