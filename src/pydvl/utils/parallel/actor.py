--- conflicted
+++ resolved
@@ -1,19 +1,11 @@
 import abc
 import inspect
 import logging
-<<<<<<< HEAD
-from typing import Generic, List, Optional, TypeVar
+from typing import Generic, List, TypeVar, Optional, Type, cast
 
-from ray import ObjectRef
-
+from ..config import ParallelConfig
 from ..status import Status
-from .backend import RayParallelBackend
-=======
-from typing import Any, Dict, Optional, Type, Union, cast
-
-from pydvl.utils.config import ParallelConfig
-from pydvl.utils.parallel.backend import RayParallelBackend, init_parallel_backend
->>>>>>> 95ac0e6a
+from .backend import RayParallelBackend, init_parallel_backend
 
 __all__ = ["RayActorWrapper", "Coordinator", "Worker"]
 
