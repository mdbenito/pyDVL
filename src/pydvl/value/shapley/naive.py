--- conflicted
+++ resolved
@@ -54,11 +54,6 @@
         algorithm="permutation_exact_shapley",
         status=Status.Converged,
         values=values,
-<<<<<<< HEAD
-        steps=math.factorial(n),
-        stderr=None,
-=======
->>>>>>> 00d8cea0
         data_names=u.data.data_names,
     )
 
@@ -135,10 +130,5 @@
         algorithm="combinatorial_exact_shapley",
         status=Status.Converged,
         values=values,
-<<<<<<< HEAD
-        steps=int(2 ** len(u.data)),
-        stderr=None,
-=======
->>>>>>> 00d8cea0
         data_names=u.data.data_names,
     )