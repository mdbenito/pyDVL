--- conflicted
+++ resolved
@@ -66,102 +66,6 @@
     progress: bool = False,
     job_id: int = 1,
 ) -> ValuationResult:
-<<<<<<< HEAD
-    """Monte Carlo approximation to the Shapley value of data points.
-
-    This implements the permutation-based method described in
-    :footcite:t:`ghorbani_data_2019`. It is a Monte Carlo estimate of the sum
-    over all possible permutations of the index set, with a double stopping
-    criterion.
-
-    .. warning::
-
-       This function does not exactly reproduce the stopping criterion of
-       :footcite:t:`ghorbani_data_2019` which uses a hardcoded time delay in the
-       sequence of values. Instead, we use a moving average and the stopping
-       criterion detailed in
-       :meth:`~pydvl.value.shapley.actor.ShapleyCoordinator.check_done`.
-
-    .. warning::
-
-       This function does not work with the sequential parallel backend.
-
-    .. todo::
-       Implement the original stopping criterion, maybe Robin-Gelman or some
-       other more principled one.
-
-    Instead of naively implementing the expectation, we sequentially add points
-    to a dataset from a permutation. We keep sampling permutations and updating
-    all shapley values until the std/value score in the moving average falls
-    below a given threshold (value_tolerance) or when the number of iterations
-    exceeds a certain number (n_iterations).
-
-    :param u: Utility object with model, data, and scoring function
-    :param value_tolerance: Terminate if the standard deviation of the
-        average value for every sample has dropped below this value
-    :param n_iterations: Terminate if the total number of permutations exceeds
-        this number.
-    :param n_jobs: number of jobs processing permutations. If None, it will be
-        set to :func:`available_cpus`.
-    :param config: Object configuring parallel computation, with cluster address,
-        number of cpus, etc.
-    :param progress: Whether to display progress bars for each job.
-    :param coordinator_update_period: in seconds. Check status with the job
-        coordinator every so often.
-    :param worker_update_period: interval in seconds between different updates to
-        and from the coordinator
-    :return: Object with the data values.
-
-    """
-    if config.backend == "sequential":
-        raise NotImplementedError(
-            "Truncated MonteCarlo Shapley does not work with "
-            "the Sequential parallel backend."
-        )
-
-    parallel_backend = init_parallel_backend(config)
-
-    n_jobs = parallel_backend.effective_n_jobs(n_jobs)
-
-    u_id = parallel_backend.put(u)
-
-    coordinator = get_shapley_coordinator(  # type: ignore
-        value_tolerance, n_iterations, progress, config=config
-    )
-    workers = [
-        get_shapley_worker(  # type: ignore
-            u=u_id,
-            coordinator=coordinator,
-            worker_id=worker_id,
-            progress=progress,
-            update_period=worker_update_period,
-            config=config,
-        )
-        for worker_id in range(n_jobs)
-    ]
-    for worker_id in range(n_jobs):
-        workers[worker_id].run(block=False)
-
-    while not coordinator.check_done():
-        sleep(coordinator_update_period)
-
-    values, stderr = coordinator.get_results()
-
-    return ValuationResult(
-        algorithm="truncated_montecarlo_shapley",
-        status=coordinator.status(),
-        values=values,
-        steps=-1,  # FIXME
-        stderr=stderr,
-        data_names=u.data.data_names,
-    )
-
-
-def _permutation_montecarlo_marginals(
-    u: Utility, max_permutations: int, progress: bool = False, job_id: int = 1
-) -> "NDArray":
-=======
->>>>>>> 00d8cea0
     """Helper function for :func:`permutation_montecarlo_shapley`.
 
     Computes marginal utilities of each training sample in
@@ -243,23 +147,7 @@
         config=config,
         n_jobs=n_jobs,
     )
-<<<<<<< HEAD
-    full_results = map_reduce_job()
-
-    values = np.mean(full_results, axis=0)
-    stderr = np.std(full_results, axis=0) / np.sqrt(full_results.shape[0])
-
-    return ValuationResult(
-        algorithm="permutation_montecarlo_shapley",
-        status=Status.MaxIterations,
-        values=values,
-        steps=max_iterations,
-        stderr=stderr,
-        data_names=u.data.data_names,
-    )
-=======
     return map_reduce_job()
->>>>>>> 00d8cea0
 
 
 def _combinatorial_montecarlo_shapley(
@@ -347,176 +235,9 @@
     map_reduce_job: MapReduceJob[NDArray, ValuationResult] = MapReduceJob(
         u.data.indices,
         map_func=_combinatorial_montecarlo_shapley,
-<<<<<<< HEAD
-        reduce_func=disjoint_reducer,
-        map_kwargs=dict(u=u, n_iterations=n_iterations, progress=progress),
-        n_jobs=n_jobs,
-        config=config,
-    )
-    results = map_reduce_job()
-
-    return ValuationResult(
-        algorithm="combinatorial_montecarlo_shapley",
-        status=Status.MaxIterations,
-        values=results.values,
-        steps=max_iterations * n_jobs,
-        stderr=results.stderr,
-        counts=results.counts,
-        data_names=u.data.data_names,
-    )
-
-
-class OwenAlgorithm(Enum):
-    Standard = "standard"
-    Antithetic = "antithetic"
-
-
-def _owen_sampling_shapley(
-    indices: Sequence[int],
-    u: Utility,
-    method: OwenAlgorithm,
-    n_iterations: int,
-    max_q: int,
-    *,
-    progress: bool = False,
-    job_id: int = 1,
-) -> MonteCarloResults:
-    r"""This is the algorithm as detailed in the paper: to compute the outer
-    integral over q ∈ [0,1], use uniformly distributed points for evaluation
-    of the integrand. For the integrand (the expected marginal utility over the
-    power set), use Monte Carlo.
-
-    .. todo::
-        We might want to try better quadrature rules like Gauss or Rombert or
-        use Monte Carlo for the double integral.
-
-    :param indices: Indices to compute the value for
-    :param u: Utility object with model, data, and scoring function
-    :param method: Either :attr:`~OwenAlgorithm.Full` for $q \in [0,1]$ or
-        :attr:`~OwenAlgorithm.Halved` for $q \in [0,0.5]$ and correlated samples
-    :param n_iterations: Number of subsets to sample to estimate the integrand
-    :param max_q: number of subdivisions for the integration over $q$
-    :param progress: Whether to display progress bars for each job
-    :param job_id: For positioning of the progress bar
-    :return: Values and standard errors
-    """
-    values = np.zeros(len(u.data))
-
-    q_stop = {OwenAlgorithm.Standard: 1.0, OwenAlgorithm.Antithetic: 0.5}
-    q_steps = np.linspace(start=0, stop=q_stop[method], num=max_q)
-
-    index_set = set(indices)
-    for i in maybe_progress(indices, progress, position=job_id):
-        e = np.zeros(max_q)
-        subset = np.array(list(index_set.difference({i})))
-        for j, q in enumerate(q_steps):
-            for s in random_powerset(subset, max_subsets=n_iterations, q=q):
-                marginal = u({i}.union(s)) - u(s)
-                if method == OwenAlgorithm.Antithetic and q != 0.5:
-                    s_complement = index_set.difference(s)
-                    marginal += u({i}.union(s_complement)) - u(s_complement)
-                e[j] += marginal
-        e /= n_iterations
-        # values[i] = e.mean()
-        # Trapezoidal rule
-        values[i] = (e[:-1] + e[1:]).sum() / (2 * max_q)
-
-    return MonteCarloResults(
-        values=values, stderr=np.zeros_like(values), counts=np.ones_like(values)
-    )
-
-
-def owen_sampling_shapley(
-    u: Utility,
-    n_iterations: int,
-    max_q: int,
-    *,
-    method: OwenAlgorithm = OwenAlgorithm.Standard,
-    n_jobs: int = 1,
-    config: ParallelConfig = ParallelConfig(),
-    progress: bool = False,
-) -> ValuationResult:
-    r"""Owen sampling of Shapley values as described in
-    :footcite:t:`okhrati_multilinear_2021`.
-
-    .. warning::
-       Antithetic sampling is unstable and not properly tested
-
-    This function computes a Monte Carlo approximation to
-
-    $$v_u(i) = \int_0^1 \mathbb{E}_{S \sim P_q(D_{\backslash \{i\}})}
-    [u(S \cup \{i\}) - u(S)]$$
-
-    using one of two methods. The first one, selected with the argument ``mode =
-    OwenAlgorithm.Standard``, approximates the integral with:
-
-    $$\hat{v}_u(i) = \frac{1}{Q M} \sum_{j=0}^Q \sum_{m=1}^M [u(S^{(q_j)}_m \cup \{i\}) - u(S^{(q_j)}_m)],$$
-
-    where $q_j = \frac{j}{Q} \in [0,1]$ and the sets $S^{(q_j)}$ are such that a
-    sample $x \in S^{(q_j)}$ if a draw from a $Ber(q_j)$ distribution is 1.
-
-    The second method, selected with the argument ``mode = OwenAlgorithm.Anthithetic``,
-    uses correlated samples in the inner sum to reduce the variance:
-
-    $$\hat{v}_u(i) = \frac{1}{Q M} \sum_{j=0}^Q \sum_{m=1}^M [u(S^{(q_j)}_m \cup \{i\}) - u(S^{(q_j)}_m) + u((S^{(q_j)}_m)^c \cup \{i\}) - u((S^{(q_j)}_m)^c)],$$
-
-    where now $q_j = \frac{j}{2Q} \in [0,\frac{1}{2}]$, and $S^c$ is the
-    complement of $S$.
-
-    :param u: :class:`~pydvl.utils.utility.Utility` object holding data, model
-        and scoring function.
-    :param n_iterations: Numer of sets to sample for each value of q
-    :param max_q: Number of subdivisions for q ∈ [0,1] (the element sampling
-        probability) used to approximate the outer integral.
-    :param method: Selects the algorithm to use, see the description. Either
-        :attr:`~OwenAlgorithm.Full` for $q \in [0,1]$ or
-        :attr:`~OwenAlgorithm.Halved` for $q \in [0,0.5]$ and correlated samples
-    :param n_jobs: Number of parallel jobs to use. Each worker receives a chunk
-        of the total of `max_q` values for q.
-    :param config: Object configuring parallel computation, with cluster
-        address, number of cpus, etc.
-    :param progress: Whether to display progress bars for each job.
-    :return: Object with the data values.
-
-    .. versionadded:: 0.3.0
-
-    """
-    if n_jobs > 1:
-        raise NotImplementedError("Parallel Owen sampling not implemented yet")
-
-    if OwenAlgorithm(method) == OwenAlgorithm.Antithetic:
-        warn("Owen antithetic sampling not tested and probably bogus")
-
-    map_reduce_job: MapReduceJob["NDArray", MonteCarloResults] = MapReduceJob(
-        u.data.indices,
-        map_func=_owen_sampling_shapley,
-        map_kwargs=dict(
-            u=u,
-            method=OwenAlgorithm(method),
-            n_iterations=n_iterations,
-            max_q=max_q,
-            progress=progress,
-        ),
-        reduce_func=disjoint_reducer,
-        n_jobs=n_jobs,
-        config=config,
-    )
-
-    results = map_reduce_job()
-
-    return ValuationResult(
-        algorithm="owen_sampling_shapley",
-        status=Status.MaxIterations,
-        values=results.values,
-        steps=max_iterations * n_jobs,
-        stderr=results.stderr,
-        data_names=u.data.data_names,
-    )
-=======
         reduce_func=lambda results: reduce(operator.add, results),
         map_kwargs=dict(u=u, done=done, progress=progress),
         n_jobs=n_jobs,
         config=config,
     )
-    return map_reduce_job()
->>>>>>> 00d8cea0
+    return map_reduce_job()