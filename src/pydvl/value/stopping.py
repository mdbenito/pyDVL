"""
Stopping criteria for value computations.

This module provides a basic set of stopping criteria: :class:`StandardError`,
:class:`MaxUpdates`, :class:`MinUpdates`, :class:`MaxTime`, and
:class:`HistoryDeviation`. These can behave in different ways depending on the
context. For example, the :class:`MaxUpdates` limits the number of updates to
values, and different algorithms may different number of utility evaluations or
other steps in order to perform a single step.

.. rubric:: Creating stopping criteria

The easiest way is to declare a function implementing the interface
:data:`StoppingCriterionCallable` and wrap it with :func:`make_criterion`. This
creates a :class:`StoppingCriterion` object that can be composed with other
stopping criteria.

Alternatively, and in particular if reporting of completion is required, one can
inherit from this class and implement the abstract methods
:meth:`~pydvl.value.stopping.StoppingCriterion._check` and
:meth:`~pydvl.value.stopping.StoppingCriterion.completion`.

.. rubric:: Composing stopping criteria

Objects of type :class:`StoppingCriterion` can be composed with the binary
operators ``&`` (*and*), and ``|`` (*or*), following the truth tables of
:class:`~pydvl.utils.status.Status`. The unary operator ``~`` (*not*) is also
supported.
"""

import abc
<<<<<<< HEAD
=======
import logging
>>>>>>> 00d8cea0
from time import time
from typing import Callable, Optional, Type

import numpy as np
from deprecation import deprecated
from numpy.typing import NDArray

from pydvl.utils import Status
from pydvl.value import ValuationResult

__all__ = [
    "make_criterion",
    "StoppingCriterion",
    "StandardError",
    "StandardErrorRatio",
    "MaxChecks",
    "MaxUpdates",
    "MinUpdates",
    "MaxTime",
    "HistoryDeviation",
]

logger = logging.getLogger(__name__)

StoppingCriterionCallable = Callable[[ValuationResult], Status]


class StoppingCriterion(abc.ABC):
    """A composable callable object to determine whether a computation
    must stop.

    A ``StoppingCriterion`` takes a :class:`~pydvl.value.result.ValuationResult`
    and returns a :class:`~pydvl.value.result.Status~. Objects of this type
    can be composed with the binary operators ``&`` (*and*), and ``|`` (*or*),
    following the truth tables of :class:`~pydvl.utils.status.Status`. The
    unary operator ``~`` (*not*) is also supported.

    :param modify_result: If ``True`` the status of the input
        :class:`~pydvl.value.result.ValuationResult` is modified in place after
        the call.
    """

    # A boolean array indicating whether the corresponding element has converged
    _converged: NDArray[np.bool_]

    def __init__(self, modify_result: bool = True):
        self.modify_result = modify_result
        self._converged = np.full(0, False)

    @abc.abstractmethod
    def _check(self, result: ValuationResult) -> Status:
        """Check whether the computation should stop."""
        ...

    @abc.abstractmethod
    def completion(self) -> float:
        """Returns a value between 0 and 1 indicating the completion of the
        computation.
        """
        ...

    def converged(self) -> NDArray[np.bool_]:
        """Returns a boolean array indicating whether the values have converged
        for each data point.

        Inheriting classes must set the ``_converged`` attribute in their
        :meth:`_check`.
        """
        return self._converged

    @property
    def name(self):
        return type(self).__name__

    def __call__(self, result: ValuationResult) -> Status:
        if len(result) == 0:
            logger.warning(
                "At least one iteration finished but no results where generated. "
                "Please check that your scorer and utility return valid numbers."
            )
        status = self._check(result)
        if self.modify_result:  # FIXME: this is not nice
            result._status = status
        return status

    def __and__(self, other: "StoppingCriterion") -> "StoppingCriterion":
        return make_criterion(
            fun=lambda result: self._check(result) & other._check(result),
            completion=lambda: min(self.completion(), other.completion()),
            name=f"Composite StoppingCriterion: {self.name} AND {other.name}",
        )(modify_result=self.modify_result or other.modify_result)

    def __or__(self, other: "StoppingCriterion") -> "StoppingCriterion":
        return make_criterion(
            fun=lambda result: self._check(result) | other._check(result),
            completion=lambda: max(self.completion(), other.completion()),
            name=f"Composite StoppingCriterion: {self.name} OR {other.name}",
        )(modify_result=self.modify_result or other.modify_result)

    def __invert__(self) -> "StoppingCriterion":
        return make_criterion(
            fun=lambda result: ~self._check(result),
            completion=lambda: 1 - self.completion(),
            name=f"Composite StoppingCriterion: NOT {self.name}",
        )(modify_result=self.modify_result)


def make_criterion(
    fun: StoppingCriterionCallable,
    completion: Callable[[], float] = None,
    name: str = None,
) -> Type[StoppingCriterion]:
    """Create a new :class:`StoppingCriterion` from a function.
    Use this to enable simpler functions to be composed with bitwise operators

    :param fun: The callable to wrap.
    :param completion: A callable that returns a value between 0 and 1.
    :param name: The name of the new criterion. If ``None``, the ``__name__`` of
        the function is used.
    :return: A new subclass of :class:`StoppingCriterion`.
    """

    class WrappedCriterion(StoppingCriterion):
        def __init__(self, modify_result: bool = True):
            super().__init__(modify_result=modify_result)
            self._name = name or fun.__name__

        def _check(self, result: ValuationResult) -> Status:
            return fun(result)

        def completion(self) -> float:
            return completion() if completion is not None else 0.0

        @property
        def name(self):
            return self._name

        def converged(self) -> NDArray[np.bool_]:
            raise NotImplementedError(
                "Cannot determine individual sample convergence from a function"
            )

    return WrappedCriterion


class StandardErrorRatio(StoppingCriterion):
    """Compute a ratio of standard errors to values to determine convergence.

    If $s_i$ is the standard error for datum $i$ and $v_i$ its value, then this
    criterion returns :attr:`~pydvl.utils.status.Status.Converged` if
    $s_i / v_i < \\epsilon$ for all $i$ and a threshold value $\\epsilon \\gt 0$.

    :param threshold: A value is considered to have converged if the ratio of
        standard error to value has dropped below this value.
    :param fraction: The fraction of values that must have converged for the
        criterion to return :attr:`~pydvl.utils.status.Status.Converged`.
    """

    def __init__(
        self, threshold: float, fraction: float = 1.0, modify_result: bool = True
    ):
        super().__init__(modify_result=modify_result)
        self.threshold = threshold
        self.fraction = fraction

    def _check(self, result: ValuationResult) -> Status:
        ratios = result.stderr / result.values
        self._converged = ratios < self.threshold
        if np.mean(self._converged) >= self.fraction:
            return Status.Converged
        return Status.Pending

    def completion(self) -> float:
        if self._converged.size == 0:
            return 0.0
        return np.mean(self._converged).item()


@deprecated(
    deprecated_in="0.6.0",
    removed_in="0.7.0",
    details="This class has been renamed. Use StandardErrorRatio instead",
)
class StandardError(StandardErrorRatio):
    pass


class MaxChecks(StoppingCriterion):
    """Terminate as soon as the number of checks exceeds the threshold.

    A "check" is one call to the criterion.

    :param n_checks: Threshold: if ``None``, no _check is performed,
        effectively creating a (never) stopping criterion that always returns
        ``Pending``.
    """

    def __init__(self, n_checks: Optional[int], modify_result: bool = True):
        super().__init__(modify_result=modify_result)
        if n_checks is not None and n_checks < 1:
            raise ValueError("n_iterations must be at least 1 or None")
        self.n_checks = n_checks
        self._count = 0

    def _check(self, result: ValuationResult) -> Status:
        if self.n_checks:
            self._count += 1
            if self._count > self.n_checks:
                return Status.Converged
        return Status.Pending

    def completion(self) -> float:
        if self.n_checks:
            return min(1.0, self._count / self.n_checks)
        return 0.0


class MaxUpdates(StoppingCriterion):
    """Terminate if any number of value updates exceeds or equals the given
    threshold.

    This checks the ``counts`` field of a
    :class:`~pydvl.value.result.ValuationResult`, i.e. the number of times that
    each index has been updated. For powerset samplers, the maximum of this
    number coincides with the maximum number of subsets sampled. For permutation
    samplers, it coincides with the number of permutations sampled.

    :param n_updates: Threshold: if ``None``, no _check is performed,
        effectively creating a (never) stopping criterion that always returns
        ``Pending``.
    """

    def __init__(self, n_updates: Optional[int], modify_result: bool = True):
        super().__init__(modify_result=modify_result)
        if n_updates is not None and n_updates < 1:
            raise ValueError("n_updates must be at least 1 or None")
        self.n_updates = n_updates
        self.last_max = 0

    def _check(self, result: ValuationResult) -> Status:
        if self.n_updates:
            self._converged = result.counts >= self.n_updates
            try:
                self.last_max = int(np.max(result.counts))
                if self.last_max >= self.n_updates:
                    return Status.Converged
            except ValueError:  # empty counts array. This should not happen
                pass
        return Status.Pending

    def completion(self) -> float:
        if self.n_updates:
            return self.last_max / self.n_updates
        return 0.0


class MinUpdates(StoppingCriterion):
    """Terminate as soon as all value updates exceed or equal the given threshold.

    This checks the ``counts`` field of a
    :class:`~pydvl.value.result.ValuationResult`, i.e. the number of times that
    each index has been updated. For powerset samplers, the minimum of this
    number is a lower bound for the number of subsets sampled. For
    permutation samplers, it lower-bounds the amount of permutations sampled.

    :param n_updates: Threshold: if ``None``, no _check is performed,
        effectively creating a (never) stopping criterion that always returns
        ``Pending``.
    """

    def __init__(self, n_updates: Optional[int], modify_result: bool = True):
        super().__init__(modify_result=modify_result)
        self.n_updates = n_updates
        self.last_min = 0

    def _check(self, result: ValuationResult) -> Status:
        if self.n_updates is not None:
            self._converged = result.counts >= self.n_updates
            try:
                self.last_min = int(np.min(result.counts))
                if self.last_min >= self.n_updates:
                    return Status.Converged
            except ValueError:  # empty counts array. This should not happen
                pass
        return Status.Pending

    def completion(self) -> float:
        if self.n_updates:
            return self.last_min / self.n_updates
        return 0.0


class MaxTime(StoppingCriterion):
    """Terminate if the computation time exceeds the given number of seconds.

    Checks the elapsed time since construction

    :param seconds: Threshold: The computation is terminated if the elapsed time
        between object construction and a _check exceeds this value. If ``None``,
        no _check is performed, effectively creating a (never) stopping criterion
        that always returns ``Pending``.
    """

    def __init__(self, seconds: Optional[float], modify_result: bool = True):
        super().__init__(modify_result=modify_result)
        self.max_seconds = seconds or np.inf
        if self.max_seconds <= 0:
            raise ValueError("Number of seconds for MaxTime must be positive or None")
        self.start = time()

    def _check(self, result: ValuationResult) -> Status:
        if self._converged is None:
            self._converged = np.full(result.values.shape, False)
        if time() > self.start + self.max_seconds:
            self._converged.fill(True)
            return Status.Converged
        return Status.Pending

    def completion(self) -> float:
        if self.max_seconds is None:
            return 0.0
        return (time() - self.start) / self.max_seconds


class HistoryDeviation(StoppingCriterion):
    r"""A simple check for relative distance to a previous step in the
    computation.

    The method used by :footcite:t:`ghorbani_data_2019` computes the relative
    distances between the current values $v_i^t$ and the values at the previous
    checkpoint $v_i^{t-\tau}$. If the sum is below a given threshold, the
    computation is terminated.

    $$\sum_{i=1}^n \frac{\left| v_i^t - v_i^{t-\tau} \right|}{v_i^t} <
    \epsilon.$$

    When the denominator is zero, the summand is set to the value of $v_i^{
    t-\tau}$.

    This implementation is slightly generalised to allow for different number of
    updates to individual indices, as happens with powerset samplers instead of
    permutations. Every subset of indices that is found to converge can be
    pinned to that state. Once all indices have converged the method has
    converged.

    .. warning::
       This criterion is meant for the reproduction of the results in the paper,
       but we do not recommend using it in practice.

    :param n_steps: Checkpoint values every so many updates and use these saved
        values to compare.
    :param rtol: Relative tolerance for convergence ($\epsilon$ in the formula).
    :param pin_converged: If ``True``, once an index has converged, it is pinned
    """

    _memory: NDArray[np.float_]

    def __init__(
        self,
        n_steps: int,
        rtol: float,
        pin_converged: bool = True,
        modify_result: bool = True,
    ):
        super().__init__(modify_result=modify_result)
        if n_steps < 1:
            raise ValueError("n_steps must be at least 1")
        if rtol <= 0 or rtol >= 1:
            raise ValueError("rtol must be in (0, 1)")

        self.n_steps = n_steps
        self.rtol = rtol
        self.update_op = np.logical_or if pin_converged else np.logical_and
        self._memory = None  # type: ignore

    def _check(self, r: ValuationResult) -> Status:
        if self._memory is None:
            self._memory = np.full((len(r.values), self.n_steps + 1), np.inf)
            self._converged = np.full(len(r), False)
            return Status.Pending

        # shift left: last column is the last set of values
        self._memory = np.concatenate(
            [self._memory[:, 1:], r.values.reshape(-1, 1)], axis=1
        )

        # Look at indices that have been updated more than n_steps times
        ii = np.where(r.counts > self.n_steps)
        if len(ii) > 0:
            curr = self._memory[:, -1]
            saved = self._memory[:, 0]
            diffs = np.abs(curr[ii] - saved[ii])
            quots = np.divide(diffs, curr[ii], out=diffs, where=curr[ii] != 0)
            # quots holds the quotients when the denominator is non-zero, and
            # the absolute difference, which is just the memory, otherwise.
            if np.mean(quots) < self.rtol:
                self._converged = self.update_op(
                    self._converged, r.counts > self.n_steps
                )  # type: ignore
                if np.all(self._converged):
                    return Status.Converged
        return Status.Pending

    def completion(self) -> float:
        return np.mean(self._converged or [0]).item()<|MERGE_RESOLUTION|>--- conflicted
+++ resolved
@@ -29,10 +29,7 @@
 """
 
 import abc
-<<<<<<< HEAD
-=======
 import logging
->>>>>>> 00d8cea0
 from time import time
 from typing import Callable, Optional, Type
 
