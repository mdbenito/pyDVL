--- conflicted
+++ resolved
@@ -31,10 +31,5 @@
         algorithm="naive_loo",
         status=Status.Converged,
         values=values,
-<<<<<<< HEAD
-        steps=len(u.data.indices),
-        stderr=None,
-=======
->>>>>>> 00d8cea0
         data_names=u.data.data_names,
     )